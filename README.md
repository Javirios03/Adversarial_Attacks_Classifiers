--- conflicted
+++ resolved
@@ -14,13 +14,6 @@
 | `/models/`                                 | Models' source code (PyTorch)                       |
 | `/figures/`                                | Graphs exported from the thesis for quick reference            |
 | `/docs/`                                   | Additional documentation – incl. the models' structure as layered in torchsummary |
-<<<<<<< HEAD
-| `/misc/`                                 | Other scripts used during the project                       |
-| `/pretrained_models/`                                 | Pre-trained weights tracked with Git LFS                       |
-| `/utils/`                                 | Auxiliary methods used in the attack and training (Python)                       |
-| `TFG - Ríos Montes, Francisco Javier.pdf` | Full thesis (root for citation convenience)                    |
-
-=======
 
 | `/misc/`                                 | Other scripts used during the project                       |
 
@@ -29,7 +22,6 @@
 | `/utils/`                                 | Auxiliary methods used in the attack and training (Python)                       |
 | `TFG - Ríos Montes, Francisco Javier.pdf` | Full thesis (root for citation convenience)                    |
 
->>>>>>> e9ae7980
 ---
 
 ## 2  Quick-start guide
